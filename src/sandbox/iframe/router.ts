import type {
  microAppWindowType,
  MicroLocation,
} from '@micro-app/types'
import {
  createMicroLocation,
  updateMicroLocation,
} from '../router/location'
import {
  createMicroHistory,
} from '../router/history'
import {
  assign,
  createURL,
  rawDefineProperties,
} from '../../libs/utils'
import globalEnv from '../../libs/global_env'

export function patchRouter (
  appName: string,
  url: string,
  microAppWindow: microAppWindowType,
  browserHost: string,
): MicroLocation {
  const rawHistory = globalEnv.rawWindow.history
  const childStaticLocation = createURL(url)
  const childHost = childStaticLocation.protocol + '//' + childStaticLocation.host
  const childFullPath = childStaticLocation.pathname + childStaticLocation.search + childStaticLocation.hash

  // rewrite microAppWindow.history
  const rawLocation = globalEnv.rawWindow.location
  const microHistory = microAppWindow.history
  // save history.replaceState, it will be used in updateMicroLocation
  microAppWindow.rawReplaceState = microHistory.replaceState
<<<<<<< HEAD
  assign(microHistory, {
    ...createMicroHistory(appName, microAppWindow.location),
    go (delta?: number) {
      return delta != null && +delta
        ? microHistory.go(delta)
        : rawLocation.reload()
    },
=======
  // rewrite microAppWindow.history
  assign(microHistory, createMicroHistory(appName, microAppWindow.location))
  // scrollRestoration proxy to rawHistory
  rawDefineProperties(microHistory, {
    scrollRestoration: {
      configurable: true,
      enumerable: true,
      get () {
        return rawHistory.scrollRestoration
      },
      set (value: string) {
        rawHistory.scrollRestoration = value
      }
    }
>>>>>>> 9c02b214
  })

  /**
   * Init microLocation before exec sandbox.start
   * NOTE:
   *  1. exec updateMicroLocation after patch microHistory
   *  2. sandbox.start will sync microLocation info to browser url
   */
  updateMicroLocation(
    appName,
    childFullPath,
    microAppWindow.location,
    'prevent'
  )

  // create proxyLocation
  return createMicroLocation(
    appName,
    url,
    microAppWindow,
    childStaticLocation,
    browserHost,
    childHost,
  )
}<|MERGE_RESOLUTION|>--- conflicted
+++ resolved
@@ -32,17 +32,14 @@
   const microHistory = microAppWindow.history
   // save history.replaceState, it will be used in updateMicroLocation
   microAppWindow.rawReplaceState = microHistory.replaceState
-<<<<<<< HEAD
-  assign(microHistory, {
-    ...createMicroHistory(appName, microAppWindow.location),
+  // rewrite microAppWindow.history
+  assign(microHistory, createMicroHistory(appName, microAppWindow.location), {
     go (delta?: number) {
       return delta != null && +delta
         ? microHistory.go(delta)
         : rawLocation.reload()
-    },
-=======
-  // rewrite microAppWindow.history
-  assign(microHistory, createMicroHistory(appName, microAppWindow.location))
+    }
+  })
   // scrollRestoration proxy to rawHistory
   rawDefineProperties(microHistory, {
     scrollRestoration: {
@@ -55,7 +52,6 @@
         rawHistory.scrollRestoration = value
       }
     }
->>>>>>> 9c02b214
   })
 
   /**
