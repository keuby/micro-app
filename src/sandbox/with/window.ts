--- conflicted
+++ resolved
@@ -146,17 +146,6 @@
       return true
     },
     has: (target: microAppWindowType, key: PropertyKey): boolean => {
-<<<<<<< HEAD
-      if (includes(sandbox.scopeProperties, key)) {
-        /**
-         * Some keywords, such as Vue, need to meet two conditions at the same time:
-         * 1. 'Vue' in window --> false
-         * 2. Vue (top level variable) // undefined
-         * Issue https://github.com/micro-zoe/micro-app/issues/686
-         */
-        if (sandbox.adapter.staticScopeProperties.includes(key)) {
-          return !!target[key]
-=======
       /**
        * Some keywords, such as Vue, need to meet two conditions at the same time:
        * 1. window.Vue --> undefined
@@ -166,7 +155,6 @@
       if (sandbox.scopeProperties.includes(key)) {
         if (sandbox.injectedKeys.has(key)) {
           return Reflect.has(target, key) // true
->>>>>>> d6e229ba
         }
         return !!target[key] // false
       }
