--- conflicted
+++ resolved
@@ -15,13 +15,10 @@
 import {
   throttleDeferForParentNode,
 } from '../adapter'
-<<<<<<< HEAD
-import microApp from '../../micro_app'
-=======
 import {
   appInstanceMap,
 } from '../../create_app'
->>>>>>> 23c93fd6
+import microApp from '../../micro_app'
 
 /**
  * create proxyDocument and MicroDocument, rewrite document of child app
@@ -184,6 +181,32 @@
     }
   }
 
+  const genProxyDocumentProps = () => {
+    // microApp framework built-in Proxy
+    const builtInProxyProps = new Map([
+      ['onclick', (value: unknown) => {
+        if (isFunction(onClickHandler)) {
+          rawRemoveEventListener.call(rawDocument, 'click', onClickHandler, false)
+        }
+        // TODO: listener 是否需要绑定proxyDocument，否则函数中的this指向原生window
+        if (isFunction(value)) {
+          rawAddEventListener.call(rawDocument, 'click', value, false)
+        }
+        onClickHandler = value
+      }]
+    ])
+    // external custom proxy
+    const customProxyDocumentProps = microApp.options?.customProxyDocumentProps || new Map()
+    // External has higher priority than built-in
+    const mergedProxyDocumentProps = new Map([
+      ...builtInProxyProps,
+      ...customProxyDocumentProps,
+    ]);
+    return mergedProxyDocumentProps
+  }
+
+  const mergedProxyDocumentProps = genProxyDocumentProps();
+
   const proxyDocument = new Proxy(rawDocument, {
     get: (target: Document, key: PropertyKey): unknown => {
       throttleDeferForSetAppName(appName)
@@ -198,44 +221,10 @@
       return bindFunctionToRawTarget<Document>(Reflect.get(target, key), rawDocument, 'DOCUMENT')
     },
     set: (target: Document, key: PropertyKey, value: unknown): boolean => {
-<<<<<<< HEAD
-      // microApp framework built-in Proxy
-      const builtInProxyProps = new Map([
-        ['onclick', () => {
-          if (isFunction(onClickHandler)) {
-            rawRemoveEventListener.call(rawDocument, 'click', onClickHandler, false)
-          }
-          // TODO: listener 是否需要绑定proxyDocument，否则函数中的this指向原生window
-          if (isFunction(value)) {
-            rawAddEventListener.call(rawDocument, 'click', value, false)
-          }
-          onClickHandler = value
-        }]
-      ])
-      // external custom proxy
-      const customProxyDocumentProps = microApp.options?.customProxyDocumentProps || new Map()
-      // External has higher priority than built-in
-      const mergedProxyDocumentProps = new Map([
-        ...builtInProxyProps,
-        ...customProxyDocumentProps,
-      ])
-
       if (mergedProxyDocumentProps.has(key)) {
         const proxyCallback = mergedProxyDocumentProps.get(key)
-        proxyCallback()
-      } else {
-=======
-      if (key === 'onclick') {
-        if (isFunction(onClickHandler)) {
-          rawRemoveEventListener.call(rawDocument, 'click', onClickHandler, false)
-        }
-        // TODO: listener 是否需要绑定proxyDocument，否则函数中的this指向原生window
-        if (isFunction(value)) {
-          rawAddEventListener.call(rawDocument, 'click', value, false)
-        }
-        onClickHandler = value
+        proxyCallback(value)
       } else if (key !== 'microAppElement') {
->>>>>>> 23c93fd6
         /**
          * 1. Fix TypeError: Illegal invocation when set document.title
          * 2. If the set method returns false, and the assignment happened in strict-mode code, a TypeError will be thrown.
