{
  "name": "@micro-zoe/micro-app",
<<<<<<< HEAD
  "version": "0.8.8",
=======
  "version": "1.0.0-alpha.3",
>>>>>>> bc5d864d
  "description": "A lightweight, efficient and powerful micro front-end framework",
  "private": false,
  "main": "lib/index.min.js",
  "module": "lib/index.esm.js",
  "types": "lib/index.d.ts",
  "directories": {
    "doc": "docs"
  },
  "scripts": {
    "bootstrap": "yarn && npm-run-all --serial install:*",
    "start": "yarn start:main-react16",
    "start:main-react16": "npm-run-all --parallel build:watch start-child:* main-react16",
    "start:main-vue2": "npm-run-all --parallel build:watch start-child:* main-vue2",
    "start:main-vite": "npm-run-all --parallel build:watch start-child:* main-vite",
    "build:watch": "cross-env NODE_ENV='development' rollup -c -w",
    "build": "cross-env NODE_ENV='production' rollup -c && npm run createtype && npm run afterbuild",
    "install:main-react16": "cd dev/main-react16 && yarn",
    "install:main-vue2": "cd dev/main-vue2 && yarn",
    "install:main-vite": "cd dev/main-vite && yarn",
    "install:child-react16": "cd dev/children/react16 && yarn",
    "install:child-react17": "cd dev/children/react17 && yarn",
    "install:child-vue2": "cd dev/children/vue2 && yarn",
    "install:child-vue3": "cd dev/children/vue3 && yarn",
    "install:child-vite": "cd dev/children/vite && yarn",
    "install:child-angular11": "cd dev/children/angular11 && yarn",
    "main-react16": "cd dev/main-react16 && yarn start",
    "main-vue2": "cd dev/main-vue2 && yarn start",
    "main-vite": "cd dev/main-vite && yarn start",
    "start-child:react16": "cd dev/children/react16 && yarn start",
    "start-child:react17": "cd dev/children/react17 && yarn start",
    "start-child:vue2": "cd dev/children/vue2 && yarn start",
    "start-child:vue3": "cd dev/children/vue3 && yarn start",
    "start-child:vite": "cd dev/children/vite && yarn start",
    "start-child:angular11": "cd dev/children/angular11 && yarn start",
    "docs": "docsify serve docs --port 2000",
    "lint": "eslint --cache '**/*.{js,ts}'",
    "lint:fix": "yarn lint --fix",
    "createtype": "node scripts/create_type.js",
    "afterbuild": "node scripts/after_build.js",
    "test:server": "node scripts/test_server.js --start",
    "test": "jest",
    "test:watch": "jest --watch",
    "test:coverage": "jest --coverage",
    "test:unit": "jest src/__tests__/unit",
    "test:unit:coverage": "npm run test:unit -- --coverage",
    "prepublishOnly": "yarn lint && yarn test && yarn build"
  },
  "repository": {
    "type": "git",
    "url": "https://github.com/micro-zoe/micro-app.git"
  },
  "publishConfig": {
    "access": "public"
  },
  "keywords": [
    "webcomponents",
    "micro-frontend",
    "microapp"
  ],
  "files": [
    "es",
    "lib",
    "polyfill",
    "plugins",
    "typings"
  ],
  "author": "cangdu",
  "license": "MIT",
  "bugs": {
    "url": "https://github.com/micro-zoe/micro-app/issues"
  },
  "husky": {
    "hooks": {
      "pre-commit": "lint-staged",
      "commit-msg": "commitlint -E HUSKY_GIT_PARAMS"
    }
  },
  "lint-staged": {
    "**/*.{js,ts}": [
      "yarn lint"
    ]
  },
  "dependencies": {},
  "devDependencies": {
    "@babel/core": "~7.12.10",
    "@babel/plugin-transform-runtime": "~7.12.10",
    "@babel/preset-env": "~7.12.11",
    "@babel/runtime": "~7.12.5",
    "@commitlint/cli": "~11.0.0",
    "@commitlint/config-conventional": "~11.0.0",
    "@rollup/plugin-babel": "~5.2.2",
    "@rollup/plugin-node-resolve": "~11.0.1",
    "@rollup/plugin-replace": "~2.4.1",
    "@rollup/plugin-typescript": "~8.1.0",
    "@types/jest": "~26.0.24",
    "@types/node": "~14.14.19",
    "@typescript-eslint/eslint-plugin": "~4.11.1",
    "@typescript-eslint/parser": "~4.11.1",
    "@webcomponents/webcomponentsjs": "~2.5.0",
    "babel-jest": "~26.6.0",
    "chalk": "~4.1.0",
    "coveralls": "~3.1.1",
    "cross-env": "~7.0.3",
    "custom-elements-es5-adapter": "~1.0.0",
    "docsify-cli": "~4.4.2",
    "dts-bundle": "~0.7.3",
    "eslint": "~7.17.0",
    "eslint-config-standard": "~16.0.2",
    "eslint-plugin-import": "~2.22.1",
    "eslint-plugin-jest": "~24.3.6",
    "eslint-plugin-node": "~11.1.0",
    "eslint-plugin-promise": "~4.2.1",
    "eslint-plugin-standard": "~5.0.0",
    "fs-extra": "~10.0.0",
    "gzip-size": "~6.0.0",
    "husky": "~4.3.6",
    "jest": "26.6.0",
    "lint-staged": "~10.5.3",
    "live-server": "~1.2.1",
    "node-fetch": "~2.6.1",
    "npm-run-all": "~4.1.5",
    "pretty-bytes": "~5.5.0",
    "react": "~17.0.2",
    "rollup": "~2.35.1",
    "rollup-plugin-terser": "~7.0.2",
    "ts-jest": "26.5.6",
    "typescript": "~4.1.3"
  }
}<|MERGE_RESOLUTION|>--- conflicted
+++ resolved
@@ -1,10 +1,6 @@
 {
   "name": "@micro-zoe/micro-app",
-<<<<<<< HEAD
-  "version": "0.8.8",
-=======
   "version": "1.0.0-alpha.3",
->>>>>>> bc5d864d
   "description": "A lightweight, efficient and powerful micro front-end framework",
   "private": false,
   "main": "lib/index.min.js",
